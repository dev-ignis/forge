# Changelog

<<<<<<< HEAD
## v0.5.2-beta.4 - 2025-09-09 (Beta Release)

### 🧪 Beta Changes
- Merge branch 'develop' of https://github.com/dev-ignis/forge into develop
- fix: - ci node images;
> ⚠️ **This is a beta release** - use with caution in production environments

## v0.5.2-beta.3 - 2025-09-09 (Beta Release)

### 🧪 Beta Changes
- feat: avatar component;
- docs: - advanced features for data-grid;
- feat: - data-grid;
- feat: - improve TypeScript types;
- docs: - apect-ration / progress-circle / progress / skeleton / toast;
- sync: merge main into develop
- Merge pull request #16 from dev-ignis/develop
> ⚠️ **This is a beta release** - use with caution in production environments

=======
## v0.5.2 - 2025-09-08

### Changes
- Merge pull request #16 from dev-ignis/develop
>>>>>>> 337f60f9
## v0.5.2-beta.2 - 2025-09-08 (Beta Release)

### 🧪 Beta Changes
- Merge branch 'main' into develop
- docs: - readme;
- fix: icon warnings;
- test: improve toast dismiss test reliability
- sync: merge main into develop
> ⚠️ **This is a beta release** - use with caution in production environments

## v0.5.2-beta.1 - 2025-09-08 (Beta Release)

### 🧪 Beta Changes

> ⚠️ **This is a beta release** - use with caution in production environments

## v0.5.2-beta.0 - 2025-09-06 (Beta Release)

### 🧪 Beta Changes

> ⚠️ **This is a beta release** - use with caution in production environments

## v0.5.1 - 2025-09-06

### Changes
- Merge pull request #15 from dev-ignis/develop
- test: - form field performance;
- ci: - workflow;
- Merge pull request #14 from dev-ignis/develop
- test: - vitest config;
- Merge pull request #13 from dev-ignis/develop
- fix: - exclude integrations folder;
- Merge branch 'main' into develop
- fix: - sync job;
## v0.5.2-dev - 2025-09-06

### 🚀 Framework Integration Enhancement
- **React Integration Utilities**: Complete React hooks and utilities (`useForgeComponent`, `useForgeControlled`, `useForgeForm`)
- **Vue Integration Utilities**: Comprehensive Vue 3 composables (`useForgeVModel`, `useForgeTheme`, `useForgeDataTable`)
- **Angular Integration Utilities**: Full Angular directives and services (`ForgeComponentDirective`, `ForgeControlValueAccessor`)
- **Enhanced TypeScript Definitions**: Framework-specific type definitions with JSX support for React, Vue template support
- **Seamless Form Integration**: Built-in support for React Hook Form, Formik, VeeValidate, Angular Reactive Forms
- **Pre-built Components**: Ready-to-use wrapped components for each framework with proper event handling

### 🛠️ Build System Improvements
- **Integration File Handling**: Custom build script for framework-specific files excluded from main compilation
- **Test Coverage Optimization**: Excluded integration utilities from coverage metrics (framework-specific testing)
- **TypeScript Configuration**: Enhanced tsconfig with proper exclusions for external dependencies
- **ESLint Configuration**: Updated linting rules to handle framework integration files

### 🧪 Developer Experience
- **Comprehensive Documentation**: 67+ examples in React integration guide with real-world usage patterns
- **JSDoc Documentation**: Extensive inline documentation for all integration utilities
- **Type Safety**: Full TypeScript support across all framework integrations
- **Performance Optimized**: Tree-shaking friendly exports and minimal bundle impact

## v0.5.1-beta.0 - 2025-09-06 (Beta Release)

### 🧪 Beta Changes

> ⚠️ **This is a beta release** - use with caution in production environments

## v0.5.0 - 2025-09-06

### Changes
- Merge pull request #10 from dev-ignis/develop
- Merge branch 'main' into develop
- docs: - changelog;
- feat: - sync main and develop;
- docs: - roadmap;
All notable changes to @nexcraft/forge will be documented in this file.

The format is based on [Keep a Changelog](https://keepachangelog.com/en/1.0.0/),
and this project adheres to [Semantic Versioning](https://semver.org/spec/v2.0.0.html).

## [v0.4.1] - 2025-09-05

### 📚 Documentation
- **Storybook Stories**: Comprehensive Storybook stories for all components with interactive examples
- **Performance Dashboard**: Added performance monitoring and optimization documentation
- **AI Integration**: Complete AI metadata documentation for enhanced component discovery

### 🧪 Testing
- Improved test coverage across all component types
- Enhanced testing infrastructure and documentation

## [v0.4.0] - 2025-09-05

### 🧩 New Organism Components
- **DataTable**: Advanced data table with sorting, filtering, pagination, and selection
- **Tabs**: Tabbed interface with keyboard navigation, closeable tabs, and drag-to-reorder
- **Accordion**: Collapsible content panels with customizable behavior
- **TreeView**: Hierarchical data visualization with expand/collapse functionality
- **NavigationBar**: Responsive navigation component with dropdown menus
- **Pagination**: Comprehensive pagination with multiple modes (standard, infinite scroll, load-more)

### 📚 Documentation
- Complete organism component documentation
- Enhanced Storybook stories with real-world examples
- Comprehensive testing documentation

### ✅ Testing
- Full test coverage for organism components
- Integration tests for complex component interactions

## [v0.3.2] - 2025-09-03

### 🤖 AI Integration
- **Complete AI Metadata System**: All components now include semantic roles, AI context, and performance modes
- **Enhanced Component Discovery**: AI agents can better understand component purposes and usage patterns
- **Smart Component Recommendations**: AI-powered component suggestions based on context

## [v0.3.1] - 2025-09-03

### 📚 Documentation
- **Updated README**: Comprehensive project documentation with usage examples
- **Getting Started Guide**: Detailed setup and integration instructions
- **API Documentation**: Complete component API reference

## [v0.3.0] - 2025-09-03

### 🧱 New Molecule Components
- **DatePicker**: Full-featured date selection with calendar interface and keyboard navigation
- **MultiSelect**: Advanced multi-selection dropdown with search, grouping, and custom rendering
- **Dropdown**: Flexible dropdown component with nested menus and keyboard navigation
- **FormField**: Comprehensive form field wrapper with validation and accessibility
- **Card**: Versatile card component for content organization
- **Modal**: Feature-rich modal dialogs with backdrop control and focus management
- **Tooltip**: Smart tooltip positioning with multiple trigger modes

### ✨ Core Differentiators
- **Advanced Theming**: Token-based design system with CSS custom properties
- **Full Accessibility**: WCAG 2.1 AA compliance across all components
- **Keyboard Navigation**: Complete keyboard support for all interactive elements
- **Framework Agnostic**: Works with React, Vue, Angular, and vanilla JavaScript

### 🧪 Testing
- Comprehensive test suite for date picker component
- Enhanced testing infrastructure for molecule components

## [v0.2.0] - 2025-09-01

### 🏗️ AI-Ready Infrastructure
- **AI Metadata System**: Semantic roles and context attributes for AI agent interaction
- **Performance Monitoring**: Built-in performance tracking and optimization hints
- **Smart Component Discovery**: AI-powered component recommendation engine

### 🧱 Enhanced Molecule Components
- **FormField Component**: Production-ready form field with validation and accessibility
- **Improved Component Architecture**: Better separation of concerns and reusability

## [v0.1.1] - 2025-08-31

### 🔧 Build System Improvements
- **TypeScript Declarations**: Bundled and optimized TypeScript definitions
- **Enhanced Testing**: Improved testing documentation and coverage reporting
- **Build Optimization**: Streamlined build process with better tree-shaking

## [v0.1.0] - 2025-08-31

### 🎯 Atomic Design System Foundation
- **Complete Atomic Components**: Button, Input, Checkbox, Radio, Select, Switch, Badge, Alert, Icon
- **Design System Tokens**: Comprehensive token-based theming system
- **Base Architecture**: Solid foundation with BaseElement and shared utilities

### 🧪 Testing Infrastructure
- **Comprehensive Test Suite**: Unit tests for all atomic components
- **Testing Documentation**: Complete testing strategy and guidelines
- **CI/CD Integration**: Automated testing and deployment pipeline

### 📋 Project Structure
- **Phase Documentation**: Detailed implementation roadmap and architecture decisions
- **Development Workflow**: Established development and contribution guidelines

## [v0.0.2] - 2025-08-29

### 🏷️ Package Configuration
- **NPM Package**: Renamed to @nexcraft/forge for better organization
- **Version Management**: Fixed version tagging and release process
- **Publishing Setup**: Configured for NPM registry publication

## [v0.0.1] - 2025-08-29

### 🚀 Initial Release
- **Project Foundation**: Basic project structure and configuration
- **Core Infrastructure**: Build system, CI/CD pipeline, and development tools
- **Package Setup**: Initial NPM package configuration and publishing strategy

---

## Component Inventory

### 🔸 Atoms (9 components)
- Alert, Badge, Button, Checkbox, Icon, Input, Radio Group, Select, Switch

### 🔹 Molecules (8 components) 
- Card, DatePicker, Dropdown, FormField, Modal, MultiSelect, Tooltip

### 🔷 Organisms (6 components)
- Accordion, DataTable, NavigationBar, Pagination, Tabs, TreeView

**Total: 23+ Production-Ready Components**<|MERGE_RESOLUTION|>--- conflicted
+++ resolved
@@ -1,6 +1,5 @@
 # Changelog
 
-<<<<<<< HEAD
 ## v0.5.2-beta.4 - 2025-09-09 (Beta Release)
 
 ### 🧪 Beta Changes
@@ -20,12 +19,11 @@
 - Merge pull request #16 from dev-ignis/develop
 > ⚠️ **This is a beta release** - use with caution in production environments
 
-=======
 ## v0.5.2 - 2025-09-08
 
 ### Changes
 - Merge pull request #16 from dev-ignis/develop
->>>>>>> 337f60f9
+
 ## v0.5.2-beta.2 - 2025-09-08 (Beta Release)
 
 ### 🧪 Beta Changes
