--- conflicted
+++ resolved
@@ -1,83 +1,6 @@
 # Changelog
 
-<<<<<<< HEAD
-<<<<<<< Updated upstream
-=======
-## v0.4.1 - 2025-09-05
-
-### Changes
-- Merge pull request #9 from dev-ignis/develop
-- docs: - stories;
-- docs: - stories;
-- docs: - performance dashboard;
-## v0.4.0 - 2025-09-05
-
-### Changes
-- Merge pull request #8 from dev-ignis/develop
-- docs: - organisms;
-- test: - coverage;
-- docs: - data-table;
-- test: - components;
-- feat: - organisms;
-- feat: - organisms;
-## v0.3.2 - 2025-09-03
-
-### Changes
-- Merge pull request #7 from dev-ignis/develop
-- docs: - complete AI metadata documentation;
-## v0.3.1 - 2025-09-03
-
-### Changes
-- Merge pull request #6 from dev-ignis/develop
-- docs: readme.md;
-## v0.3.0 - 2025-09-03
-
-### Changes
-- feat: - multi select molecule
-- test: - date-picker;
-- feat: - Molecule Components & Core Differentiators;
-- feat: - date picker;
-- feat: - implement ForgeMultiSelect molecule component;
-## v0.2.0 - 2025-09-01
-
-### Changes
-- Merge pull request #3 from dev-ignis/develop
-- feat: - AI-ready infrastructure and FormField component;
-## v0.1.1 - 2025-08-31
-
-### Changes
-- Merge pull request #2 from dev-ignis/develop
-- fix: - bundle TypeScript declarations and update testing documentation;
-## v0.1.0 - 2025-08-31
-
-### Changes
-- Merge pull request #1 from dev-ignis/develop
-- test: - updates;
-- fix: - ci;
-- test: - atoms;
-- feat: - sesign system atoms;
-- docs: - plan phases;
-- chore(release): v0.0.2 [skip ci]
-- fix: - tag veersion;
-- feat: - renamed package to @nexcraft/forge;
-## v0.0.2 - 2025-08-29
-
-### Changes
-- fix: - tag veersion;
-- feat: - renamed package to @nexcraft/forge;
->>>>>>> 68bbca62
-## v0.0.2 - 2025-08-29
-
-### Changes
-- fix: - package name for npm;
-## v0.0.1 - 2025-08-29
-
-### Changes
-
-All notable changes to this project will be documented in this file.
-=======
 All notable changes to @nexcraft/forge will be documented in this file.
->>>>>>> Stashed changes
 
 The format is based on [Keep a Changelog](https://keepachangelog.com/en/1.0.0/),
 and this project adheres to [Semantic Versioning](https://semver.org/spec/v2.0.0.html).
