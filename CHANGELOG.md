--- conflicted
+++ resolved
@@ -1,98 +1,4 @@
 # Changelog
-
-<<<<<<< HEAD
-=======
-## 0.7.0
-
-### Minor Changes
-
-- - **feat**: enhance CI/CD workflows with performance and reliability improvements (4509bed)
-  - **feat**: - auto publish; (02ad4cd)
-  - **fix**: - align package versions with published npm versions; (e7400ba)
-  - **feat**: - consolidate workflows into single main-branch workflow; (08be8d3)
-  - **feat**: align package versions with npm registry for stable v0.7.0 release (a39eeeb)
-  - **feat**: add changeset for v0.7.0 release (main package only) │ │ │ │ Fixes Changesets version mismatch by creating a changeset that only │ │ affects @nexcraft/forge (0.6.0 → 0.7.0) and leaves @nexcraft/forge-rhf │ │ at its current published version (0.2.0). ; (a59944d)
-  - **fix**: - deploy examples; (bdfc80e)
-  - **fix**: resolve Next.js example build errors and configure GitHub Pages │ │ │ │ - Fix ForgeTooltip prop usage: change text to content prop │ │ - Fix ForgeTabs props: use array format and onTabChange event handler │ │ - Add .eslintrc.json with proper browser/Node.js environment globals │ │ - Fix SSR compatibility issues with localStorage, alert, and process.env (f042e2a)
-
-## 0.7.0
-
-### Minor Changes
-
-- a39eeeb: # v0.7.0 - Stable Release
-
-  Stable release bringing all the latest features from the develop branch:
-
-  ## 🤖 AI-Native Development Features
-  - Enhanced AI Manifest with WCAG 2.1 AA compliance data
-  - Complete GitHub Pages deployment pipeline
-  - AI metadata validation and component intelligence
-
-  ## 🏗️ Infrastructure & Build System
-  - Next.js example app with static export capabilities
-  - Improved build system and framework integration
-  - Enhanced documentation and testing infrastructure
-
-  ## 📦 Package Updates
-  - @nexcraft/forge: 0.6.0 → 0.7.0
-  - @nexcraft/forge-rhf: 0.2.0 → 0.3.0
-
-## 0.8.0
-
-### Minor Changes
-
-- a59944d: # v0.7.0 - Phase 11 Release
-
-  Major release with comprehensive AI-native features, GitHub Pages deployment, and infrastructure improvements.
-
-  ## Key Features
-  - Enhanced AI Manifest with WCAG 2.1 AA compliance data
-  - Complete GitHub Pages deployment pipeline
-  - SSR fallback examples and documentation cleanup
-  - AI metadata validation and component intelligence
-  - Next.js example app with static export capabilities
-
-  This release establishes a solid foundation for AI-native component development.
-
-## 0.7.0
-
-### Minor Changes
-
-- 581a548: # Phase 11: AI Manifest & Tooling - Major Release
-
-  ## 🤖 AI-Native Development Features
-  - **Enhanced AI Manifest**: Comprehensive a11y metadata for all 30+ components with WCAG 2.1 AA compliance data
-  - **SSR Fallback Examples**: Server-side rendering examples showing semantic HTML structure for better SEO and accessibility
-  - **AI Metadata Validation**: Schema-based validation using AJV for AI manifest integrity
-  - **Component Intelligence**: Complete AI state tracking and action suggestions for all components
-
-  ## 📚 Documentation & Developer Experience
-  - **Documentation Cleanup**: Removed redundant files (COMPONENTS.md, IMPLEMENTATION_STATUS.md) and fixed broken references
-  - **AI-Native Guides**: Enhanced guides for AI-assisted development patterns and component usage
-  - **Shipping Optimization**: Fixed package.json files array to only ship necessary documentation
-  - **Cross-Reference Validation**: Ensured all shipped documentation has valid internal references
-
-  ## 🏗️ Infrastructure & Deployment
-  - **GitHub Pages Integration**: Complete deployment pipeline for live examples and documentation
-  - **Next.js Example App**: Production-ready example with static export capabilities
-  - **Examples Structure**: Organized framework examples with live demo hosting
-  - **CI/CD Enhancement**: Automated deployment and example updates
-
-  ## 📋 Planning & Roadmap
-  - **Priority Roadmaps**: Updated immediate, short-term, and long-term strategic plans
-  - **Security Framework**: Added cross-cutting security and quality concerns documentation
-  - **Progress Tracking**: Enhanced status tracking and completion metrics
-
-  ## 🐛 Bug Fixes & Improvements
-  - **React Integration**: Fixed TypeScript errors in React hooks and components
-  - **File References**: Resolved broken documentation links and missing file issues
-  - **Schema Compliance**: Updated AI manifest schema to match rich component metadata structure
-
-  ## 🚀 What's Next
-
-  This release establishes a solid foundation for AI-native component development with comprehensive tooling, documentation, and deployment infrastructure. The library now includes 30+ components with full AI metadata, live examples, and production-ready deployment pipelines.
-
->>>>>>> f150ac05
 All notable changes to @nexcraft/forge will be documented in this file.
 
 The format is based on [Keep a Changelog](https://keepachangelog.com/en/1.0.0/),
