--- conflicted
+++ resolved
@@ -4,10 +4,9 @@
 
 ### Patch Changes
 
-<<<<<<< HEAD
+- 8334291: Fix auto-changeset script to prevent incorrect version bumps for packages that don't have meaningful changes
+
 - 0ca60c5: Fix AI manifest generation build ordering and add validation gates
-
-  ## High-confidence fixes for 0.7.2
 
   **Build ordering and packaging:**
   - Ensure CEM is generated before AI manifest generation (build:manifest → build:ai)
@@ -28,10 +27,6 @@
   - Improved error messages with actionable fix suggestions
 
   These changes ensure the published package contains valid AI artifacts and prevents shipping empty manifests like in v0.7.1.
-
-=======
->>>>>>> f6b6a38b
-- 8334291: Fix auto-changeset script to prevent incorrect version bumps for packages that don't have meaningful changes
 
 ## 0.7.0
 
