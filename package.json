{
  "name": "@nexcraft/forge",
  "workspaces": [
    ".",
    "packages/*"
  ],
  "version": "0.10.0",
  "type": "module",
  "description": "The FIRST AI-Native component library built for the age of AI-assisted development. Features built-in AI metadata, design token bridge, and real-time performance monitoring. Works seamlessly across React, Vue, Angular, and vanilla JavaScript with AI coding tools like Cursor, GitHub Copilot, and Claude.",
  "main": "./dist/nexcraft-forge.es.js",
  "module": "./dist/nexcraft-forge.es.js",
  "types": "./dist/index.d.ts",
  "files": [
    "dist",
    "ai-manifest.json",
    "ai-index.json",
    "ai-tools/",
    "custom-elements.json",
    "README.md",
    "LICENSE",
    "CHANGELOG.md",
    "docs/integrations/",
    "docs/guides/",
    "docs/patterns/",
    "docs/components/"
  ],
  "exports": {
    ".": {
      "types": "./dist/index.d.ts",
      "import": "./dist/nexcraft-forge.es.js",
      "require": "./dist/nexcraft-forge.umd.js"
    },
    "./tokens.css": "./dist/tokens.css",
    "./dist/*": {
      "types": "./dist/*.d.ts",
      "import": "./dist/*",
      "require": "./dist/*"
    },
    "./plugin": {
      "types": "./dist/plugin/index.d.ts",
      "import": "./dist/plugin/index.js"
    },
    "./tree-view": {
      "types": "./dist/exports/tree-view.d.ts",
      "import": "./dist/exports/tree-view.js"
    },
    "./tooltip": {
      "types": "./dist/exports/tooltip.d.ts",
      "import": "./dist/exports/tooltip.js"
    },
    "./toast": {
      "types": "./dist/exports/toast.d.ts",
      "import": "./dist/exports/toast.js"
    },
    "./tabs": {
      "types": "./dist/exports/tabs.d.ts",
      "import": "./dist/exports/tabs.js"
    },
    "./switch": {
      "types": "./dist/exports/switch.d.ts",
      "import": "./dist/exports/switch.js"
    },
    "./skeleton": {
      "types": "./dist/exports/skeleton.d.ts",
      "import": "./dist/exports/skeleton.js"
    },
    "./select": {
      "types": "./dist/exports/select.d.ts",
      "import": "./dist/exports/select.js"
    },
    "./radio-group": {
      "types": "./dist/exports/radio-group.d.ts",
      "import": "./dist/exports/radio-group.js"
    },
    "./progress": {
      "types": "./dist/exports/progress.d.ts",
      "import": "./dist/exports/progress.js"
    },
    "./pagination": {
      "types": "./dist/exports/pagination.d.ts",
      "import": "./dist/exports/pagination.js"
    },
    "./navigation-bar": {
      "types": "./dist/exports/navigation-bar.d.ts",
      "import": "./dist/exports/navigation-bar.js"
    },
    "./multi-select": {
      "types": "./dist/exports/multi-select.d.ts",
      "import": "./dist/exports/multi-select.js"
    },
    "./modal": {
      "types": "./dist/exports/modal.d.ts",
      "import": "./dist/exports/modal.js"
    },
    "./input": {
      "types": "./dist/exports/input.d.ts",
      "import": "./dist/exports/input.js"
    },
    "./icon": {
      "types": "./dist/exports/icon.d.ts",
      "import": "./dist/exports/icon.js"
    },
    "./form-field": {
      "types": "./dist/exports/form-field.d.ts",
      "import": "./dist/exports/form-field.js"
    },
    "./dropdown": {
      "types": "./dist/exports/dropdown.d.ts",
      "import": "./dist/exports/dropdown.js"
    },
    "./date-picker": {
      "types": "./dist/exports/date-picker.d.ts",
      "import": "./dist/exports/date-picker.js"
    },
    "./data-table": {
      "types": "./dist/exports/data-table.d.ts",
      "import": "./dist/exports/data-table.js"
    },
    "./data-grid": {
      "types": "./dist/exports/data-grid.d.ts",
      "import": "./dist/exports/data-grid.js"
    },
    "./checkbox": {
      "types": "./dist/exports/checkbox.d.ts",
      "import": "./dist/exports/checkbox.js"
    },
    "./card": {
      "types": "./dist/exports/card.d.ts",
      "import": "./dist/exports/card.js"
    },
    "./button": {
      "types": "./dist/exports/button.d.ts",
      "import": "./dist/exports/button.js"
    },
    "./badge": {
      "types": "./dist/exports/badge.d.ts",
      "import": "./dist/exports/badge.js"
    },
    "./avatar": {
      "types": "./dist/exports/avatar.d.ts",
      "import": "./dist/exports/avatar.js"
    },
    "./aspect-ratio": {
      "types": "./dist/exports/aspect-ratio.d.ts",
      "import": "./dist/exports/aspect-ratio.js"
    },
    "./alert": {
      "types": "./dist/exports/alert.d.ts",
      "import": "./dist/exports/alert.js"
    },
    "./accordion": {
      "types": "./dist/exports/accordion.d.ts",
      "import": "./dist/exports/accordion.js"
    },
    "./types/framework-integration": {
      "types": "./dist/types/framework-integration.d.ts"
    },
    "./custom-elements.json": "./custom-elements.json",
    "./ai-manifest.json": "./ai-manifest.json",
    "./ai-index.json": "./ai-index.json",
    "./ai-tools/*": "./ai-tools/*"
  },
  "typesVersions": {
    "*": {
      "*": [
        "dist/*",
        "dist/*/index.d.ts"
      ]
    }
  },
  "sideEffects": false,
  "publishConfig": {
    "access": "public",
    "registry": "https://registry.npmjs.org/"
  },
  "directories": {
    "doc": "docs"
  },
  "scripts": {
    "dev": "vite",
    "build": "npm run build:local",
    "test": "npm run test:unit && npm run test:a11y",
    "test:unit": "vitest run -t \"^((?!WCAG|Accessibility Compliance).)*$\"",
    "test:a11y": "vitest run -t \"WCAG|Accessibility Compliance\" --pool=forks --poolOptions.forks.singleFork=true",
    "test:local": "npm run test:unit",
    "type-check": "npm run type-check:local && npm run type-check --workspace=packages/forge-rhf",
    "lint": "npm run lint:local && npm run lint --workspace=packages/forge-rhf",
    "clean": "rm -rf dist && npm run clean --workspace=packages/forge-rhf && npm run clean --workspace=packages/forge-angular",
    "release": "npx changeset",
    "auto-changeset": "node scripts/auto-changeset.js",
    "version-packages": "npx changeset version",
    "publish-packages": "npm publish --access public && npm publish --workspace=packages/forge-rhf --access public && npm publish --workspace=packages/forge-tokens --access public && npm publish --workspace=packages/forge-mcp-figma --access public",
    "prepare": "husky",
    "build:core": "vite build && npm run build:types && npm run bundle:types && npm run cleanup:types && npm run build:exports",
    "build:local": "npm run build:core && (npm run build:manifest || echo '⚠️ CEM generation failed, using existing custom-elements.json') && npm run build:ai && npm run validate:ai",
    "build:types": "tsc --emitDeclarationOnly",
    "bundle:types": "rollup -c rollup.dts.config.js && mv dist/index.bundled.d.ts dist/index.d.ts",
    "cleanup:types": "node scripts/cleanup-types.js",
    "build:ai": "node scripts/generate-ai-manifest.js && node scripts/generate-ai-index.js",
    "build:exports": "node scripts/build-exports.cjs",
    "build:manifest": "custom-elements-manifest analyze",
    "preview": "vite preview",
    "storybook": "storybook dev -p 6006",
    "build-storybook": "storybook build",
    "test:watch": "vitest",
    "test:ui": "vitest --ui",
    "test:coverage": "npm run test:unit -- --coverage && npm run test:a11y",
    "type-check:local": "tsc --noEmit",
    "lint:local": "eslint src/**/*.ts --no-warn-ignored",
    "format": "prettier --write \"{src,docs,plans,.github}/**/*.{ts,tsx,js,jsx,css,html,md,mdx,yml,yaml,json}\"",
    "validate:ai": "node scripts/validate-ai-manifest.js",
    "analyze": "custom-elements-manifest analyze",
    "bundle-analyze": "rollup-plugin-visualizer",
    "generate:component": "node scripts/generate-component.js",
    "demo:install": "npm --prefix demos/nextjs-app install && npm --prefix demos/vue-app install && npm --prefix demos/vanilla-app install",
    "demo:install:nextjs": "cd demos/nextjs-app && npm install",
    "demo:install:vue": "cd demos/vue-app && npm install",
    "demo:install:vanilla": "cd demos/vanilla-app && npm install",
    "demo:dev": "npm run demo:dev:nextjs & npm run demo:dev:vue & npm run demo:dev:vanilla & wait",
    "demo:dev:nextjs": "cd demos/nextjs-app && npm run dev",
    "demo:dev:vue": "cd demos/vue-app && npm run dev",
    "demo:dev:vanilla": "cd demos/vanilla-app && npm run dev",
    "demo:build": "npm run build && npm run demo:build:nextjs && npm run demo:build:vue && npm run demo:build:vanilla",
    "demo:build:nextjs": "cd demos/nextjs-app && npm run build",
    "demo:build:vue": "cd demos/vue-app && npm run build",
    "demo:build:vanilla": "cd demos/vanilla-app && npm run build",
    "demo:start": "cd demos/nextjs-app && npm run start"
  },
  "repository": {
    "type": "git",
    "url": "git+https://github.com/dev-ignis/forge.git"
  },
  "keywords": [
    "ai-native",
    "ai-components",
    "ai-metadata",
    "ai-assisted-development",
    "cursor",
    "github-copilot",
    "claude-code",
    "llm-friendly",
    "web-components",
    "react",
    "vue",
    "angular",
    "ui-library",
    "design-system",
    "custom-elements",
    "shadow-dom",
    "lit",
    "tree-shaking",
    "ssr",
    "tailwind",
    "theming",
    "css-custom-properties",
    "performance-monitoring",
    "design-tokens"
  ],
  "author": "Ignis Team",
  "license": "MIT",
  "bugs": {
    "url": "https://github.com/dev-ignis/forge/issues"
  },
  "homepage": "https://github.com/dev-ignis/forge#readme",
  "ai": {
    "manifest": "./ai-manifest.json",
    "documentation": "https://github.com/dev-ignis/forge/tree/main/docs",
    "examples": "https://github.com/dev-ignis/forge/tree/main/docs/patterns",
    "quickStart": "https://github.com/dev-ignis/forge#-ai-assisted-development",
    "catalog": "https://github.com/dev-ignis/forge/blob/main/docs/AI_COMPONENT_CATALOG.md",
    "patterns": "https://github.com/dev-ignis/forge/blob/main/docs/patterns/AI_COMMON_PATTERNS.md",
    "imports": "https://github.com/dev-ignis/forge/blob/main/docs/guides/AI_IMPORT_GUIDE.md"
  },
  "dependencies": {
    "lit": "^3.0.0"
  },
  "peerDependencies": {
    "lit": "^3.0.0"
  },
  "lint-staged": {
    "src/**/*.{ts,tsx,js,jsx,css,html}": [
      "prettier --write",
      "npm run lint:local"
    ],
    "packages/forge-rhf/src/**/*.{ts,tsx,js,jsx}": [
      "prettier --write",
      "npm run lint --workspace=packages/forge-rhf"
    ],
    "{docs,plans}/**/*.md": [
      "prettier --write"
    ],
    ".github/**/*.yml": [
      "prettier --write"
    ],
    "**/*.{json,mdx}": [
      "prettier --write"
    ]
  },
  "devDependencies": {
    "@nexcraft/forge-react": "workspace:*",
    "@changesets/cli": "^2.29.7",
    "@changesets/get-github-info": "^0.6.0",
    "@chromatic-com/storybook": "^4.1.1",
    "@custom-elements-manifest/analyzer": "^0.10.5",
    "@eslint/js": "^9.34.0",
<<<<<<< HEAD
    "@happy-dom/global-registrator": "^20.0.0",
=======
    "@happy-dom/global-registrator": "^20.0.2",
>>>>>>> 349d2d8f
    "@open-wc/testing": "^4.0.0",
    "@storybook/addon-a11y": "^9.1.3",
    "@storybook/addon-docs": "^9.1.3",
    "@storybook/addon-vitest": "^9.1.3",
    "@storybook/web-components-vite": "^9.1.3",
    "@types/react": "^19.1.12",
    "@typescript-eslint/eslint-plugin": "^8.41.0",
    "@typescript-eslint/parser": "^8.41.0",
    "@vitest/coverage-v8": "^3.2.4",
    "@vitest/ui": "^3.2.4",
    "conventional-commits-parser": "^6.2.0",
    "eslint": "^9.34.0",
    "eslint-plugin-storybook": "^9.1.3",
    "happy-dom": "^20.0.0",
    "prettier": "^3.6.2",
    "react": "^19.1.1",
    "react-hook-form": "^7.62.0",
    "rollup-plugin-dts": "^6.2.3",
    "storybook": "^9.1.3",
    "tailwindcss": "^4.1.13",
    "typescript": "^5.9.2",
    "vite": "^7.1.7",
    "vitest": "^3.2.4",
    "vue": "^3.5.21"
  },
  "customElements": "custom-elements.json"
}<|MERGE_RESOLUTION|>--- conflicted
+++ resolved
@@ -303,11 +303,7 @@
     "@chromatic-com/storybook": "^4.1.1",
     "@custom-elements-manifest/analyzer": "^0.10.5",
     "@eslint/js": "^9.34.0",
-<<<<<<< HEAD
-    "@happy-dom/global-registrator": "^20.0.0",
-=======
     "@happy-dom/global-registrator": "^20.0.2",
->>>>>>> 349d2d8f
     "@open-wc/testing": "^4.0.0",
     "@storybook/addon-a11y": "^9.1.3",
     "@storybook/addon-docs": "^9.1.3",
