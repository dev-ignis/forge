'use client';

import { useState, useRef } from 'react';
import { useForm } from 'react-hook-form';
import { motion } from 'framer-motion';
import { 
  ForgeButton, 
  ForgeCard, 
  ForgeBadge, 
  ForgeIcon,
  ForgeProgress,
  ForgeAlert,
  ForgeNavigationBar,
  ForgeDataTable,
  ForgeTabs,
  ForgeModal,
  ForgeToast,
  ForgeTooltip,
  ForgeDropdown,
  ForgeFormField,
  ForgeMultiSelect,
  ForgeAccordion,
  ForgePagination,
  ForgeTreeView,
  ForgeSkeleton,
  ForgeAspectRatio,
  ForgeSwitch,
  ForgeCheckbox,
  ForgeInput,
  ForgeSelect,
  ForgeDatePicker,
  ForgeProgressCircle,
  ForgeRadioGroup,
  ForgeAvatar
} from '@nexcraft/forge/integrations/react';
// Note: RHF components temporarily disabled due to TypeScript declaration issues
// import { 
//   RHFForgeInput, 
//   RHFForgeSelect, 
//   RHFForgeCheckbox,
//   RHFForgeRadioGroup
// } from '@nexcraft/forge-rhf';

interface FormData {
  email: string;
  password: string;
  firstName: string;
  lastName: string;
  role: string;
  department: string[];
  notifications: boolean;
  terms: boolean;
  bio: string;
  birthDate: string;
  experience: string;
  skills: string[];
  newsletter: boolean;
}

export default function Home() {
  const [showModal, setShowModal] = useState(false);
  const [toastCount, setToastCount] = useState(0);
  const [activeTab, setActiveTab] = useState('atoms');
  const [selectedItems, setSelectedItems] = useState([]);
  const [isDarkMode, setIsDarkMode] = useState(false);
  const [showFormSuccess, setShowFormSuccess] = useState(false);
  const [isSubmitting, setIsSubmitting] = useState(false);
  const [currentPage, setCurrentPage] = useState(1);
  
  const { control, handleSubmit, formState: { errors }, reset, watch } = useForm<FormData>({
    defaultValues: {
      notifications: true,
      terms: false,
      newsletter: false,
      skills: [],
      department: []
    }
  });

  const watchedValues = watch();

  const sampleData = [
    { id: 1, name: 'John Doe', email: 'john@example.com', role: 'Admin', status: 'Active', avatar: 'JD' },
    { id: 2, name: 'Jane Smith', email: 'jane@example.com', role: 'User', status: 'Inactive', avatar: 'JS' },
    { id: 3, name: 'Bob Johnson', email: 'bob@example.com', role: 'Moderator', status: 'Active', avatar: 'BJ' },
    { id: 4, name: 'Alice Brown', email: 'alice@example.com', role: 'Admin', status: 'Active', avatar: 'AB' },
    { id: 5, name: 'Charlie Wilson', email: 'charlie@example.com', role: 'User', status: 'Pending', avatar: 'CW' },
  ];

  const columns = [
    { key: 'avatar', title: '', render: (value: string, row: any) => <ForgeAvatar initials={row.avatar} size="sm" /> },
    { key: 'name', title: 'Name' },
    { key: 'email', title: 'Email' },
    { key: 'role', title: 'Role' },
    { 
      key: 'status', 
      title: 'Status',
      render: (value: string) => (
        <ForgeBadge variant={value === 'Active' ? 'success' : value === 'Inactive' ? 'warning' : 'default'}>
          {value}
        </ForgeBadge>
      )
    },
    {
      key: 'actions',
      title: 'Actions',
      render: (_: any, row: any) => (
        <ForgeButton size="sm" variant="ghost" onClick={() => setShowModal(true)}>
          Edit
        </ForgeButton>
      )
    }
  ];

  const skillOptions = [
    { value: 'react', label: 'React' },
    { value: 'typescript', label: 'TypeScript' },
    { value: 'nextjs', label: 'Next.js' },
    { value: 'nodejs', label: 'Node.js' },
    { value: 'python', label: 'Python' },
    { value: 'java', label: 'Java' },
    { value: 'go', label: 'Go' },
    { value: 'rust', label: 'Rust' }
  ];

  const departmentOptions = [
    { value: 'engineering', label: 'Engineering' },
    { value: 'design', label: 'Design' },
    { value: 'product', label: 'Product' },
    { value: 'marketing', label: 'Marketing' },
    { value: 'sales', label: 'Sales' }
  ];

  const roleOptions = [
    { value: 'developer', label: 'Developer' },
    { value: 'designer', label: 'Designer' },
    { value: 'manager', label: 'Manager' },
    { value: 'analyst', label: 'Analyst' },
    { value: 'consultant', label: 'Consultant' }
  ];

  const experienceOptions = [
    { value: 'junior', label: 'Junior (0-2 years)' },
    { value: 'mid', label: 'Mid-level (3-5 years)' },
    { value: 'senior', label: 'Senior (6-10 years)' },
    { value: 'lead', label: 'Lead (10+ years)' }
  ];

  const showToast = () => {
    setToastCount(prev => prev + 1);
  };

  const onSubmit = async (data: FormData) => {
    setIsSubmitting(true);
    await new Promise(resolve => setTimeout(resolve, 2000));
    setShowFormSuccess(true);
    setIsSubmitting(false);
  };

  return (
    <div className={`min-h-screen transition-colors duration-300 ${isDarkMode ? 'bg-gray-900 text-white' : 'bg-gray-50'}`}>
      {/* Navigation */}
      <ForgeNavigationBar
        title="Forge Showcase"
        items={[
          { id: 'home', label: 'Home', href: '/' },
          { id: 'components', label: 'Components', href: '/components' },
          { id: 'forms', label: 'Forms', href: '/forms-demo' },
          { id: 'performance', label: 'Performance', href: '/performance' }
<<<<<<< HEAD
=======
        ]}
        actions={[
          <ForgeSwitch 
            key="theme"
            checked={isDarkMode}
            onCheckedChange={setIsDarkMode}
            label="Dark Mode"
          />
>>>>>>> 6887eda5
        ]}
        showThemeToggle={true}
        onThemeChange={() => setIsDarkMode(!isDarkMode)}
      />

      <main className="container mx-auto px-4 py-8">
        {/* Hero Section */}
        <motion.div 
          initial={{ opacity: 0, y: 20 }}
          animate={{ opacity: 1, y: 0 }}
          transition={{ duration: 0.6 }}
          className="text-center mb-12"
        >
          <h1 className="text-5xl font-bold mb-4 bg-gradient-to-r from-blue-600 to-purple-600 bg-clip-text text-transparent">
            @nexcraft/forge Showcase
          </h1>
          <p className="text-xl text-gray-600 mb-8 max-w-3xl mx-auto">
            The FIRST AI-Native component library with built-in AI metadata, design token bridge, 
            and real-time performance monitoring. Experience all 27 components in action.
          </p>
          
          <div className="flex justify-center gap-4 mb-8">
            <ForgeBadge variant="success">27 Components</ForgeBadge>
            <ForgeBadge variant="info">AI-Native</ForgeBadge>
            <ForgeBadge variant="warning">Performance Monitored</ForgeBadge>
            <ForgeBadge variant="default">WCAG 2.1 AA</ForgeBadge>
          </div>
        </motion.div>

        {/* Quick Actions */}
        <motion.div 
          initial={{ opacity: 0, y: 20 }}
          animate={{ opacity: 1, y: 0 }}
          transition={{ duration: 0.6, delay: 0.2 }}
          className="grid grid-cols-1 md:grid-cols-2 lg:grid-cols-4 gap-6 mb-12"
        >
          <ForgeCard className="p-6 hover:shadow-lg transition-shadow">
            <ForgeIcon name="components" className="w-8 h-8 mb-4 text-blue-600" />
            <h3 className="text-lg font-semibold mb-2">All Components</h3>
            <p className="text-gray-600 mb-4">Explore all 27 Forge components with interactive examples</p>
            <ForgeButton variant="primary" onClick={() => setActiveTab('components')}>
              View Components
            </ForgeButton>
          </ForgeCard>

          <ForgeCard className="p-6 hover:shadow-lg transition-shadow">
            <ForgeIcon name="form" className="w-8 h-8 mb-4 text-green-600" />
            <h3 className="text-lg font-semibold mb-2">React Hook Form</h3>
            <p className="text-gray-600 mb-4">Complete form integration with validation and type safety</p>
            <ForgeButton variant="secondary" onClick={() => setActiveTab('forms')}>
              Try Forms
            </ForgeButton>
          </ForgeCard>

          <ForgeCard className="p-6 hover:shadow-lg transition-shadow">
            <ForgeIcon name="performance" className="w-8 h-8 mb-4 text-purple-600" />
            <h3 className="text-lg font-semibold mb-2">Performance</h3>
            <p className="text-gray-600 mb-4">Real-time performance monitoring and optimization</p>
            <ForgeButton variant="outline" onClick={() => setActiveTab('performance')}>
              View Metrics
            </ForgeButton>
          </ForgeCard>

          <ForgeCard className="p-6 hover:shadow-lg transition-shadow">
            <ForgeIcon name="ai" className="w-8 h-8 mb-4 text-orange-600" />
            <h3 className="text-lg font-semibold mb-2">AI Features</h3>
            <p className="text-gray-600 mb-4">Built-in AI metadata and intelligent components</p>
            <ForgeButton variant="ghost" onClick={() => setActiveTab('ai')}>
              Explore AI
            </ForgeButton>
          </ForgeCard>
        </motion.div>

        {/* Interactive Demo Section */}
        <motion.div 
          initial={{ opacity: 0, y: 20 }}
          animate={{ opacity: 1, y: 0 }}
          transition={{ duration: 0.6, delay: 0.4 }}
          className="mb-12"
        >
          <ForgeTabs 
            value={activeTab}
            onValueChange={setActiveTab}
            className="w-full"
          >
            <ForgeTabs.List className="grid w-full grid-cols-4">
              <ForgeTabs.Trigger value="overview">Overview</ForgeTabs.Trigger>
              <ForgeTabs.Trigger value="components">Components</ForgeTabs.Trigger>
              <ForgeTabs.Trigger value="forms">Forms</ForgeTabs.Trigger>
              <ForgeTabs.Trigger value="performance">Performance</ForgeTabs.Trigger>
            </ForgeTabs.List>

            <ForgeTabs.Content value="overview" className="mt-6">
              <div className="grid grid-cols-1 lg:grid-cols-2 gap-8">
                {/* Data Table Demo */}
                <ForgeCard className="p-6">
                  <h3 className="text-xl font-semibold mb-4">Data Table</h3>
                  <ForgeDataTable 
                    data={sampleData}
                    columns={columns}
                    selectable={true}
                    onSelectionChange={setSelectedItems}
                  />
                </ForgeCard>

                {/* Interactive Controls */}
                <ForgeCard className="p-6">
                  <h3 className="text-xl font-semibold mb-4">Interactive Controls</h3>
                  <div className="space-y-4">
                    <div>
                      <label className="block text-sm font-medium mb-2">Progress</label>
                      <ForgeProgress value={75} className="mb-2" />
                      <ForgeProgressCircle value={60} size="lg" className="mx-auto" />
                    </div>
                    
                    <div className="flex gap-4">
                      <ForgeButton variant="primary" onClick={showToast}>
                        Show Toast
                      </ForgeButton>
                      <ForgeButton variant="secondary" onClick={() => setShowModal(true)}>
                        Open Modal
                      </ForgeButton>
                    </div>

                    <div className="flex items-center gap-4">
                      <ForgeSwitch checked={isDarkMode} onCheckedChange={setIsDarkMode} />
                      <span>Dark Mode</span>
                    </div>
                  </div>
                </ForgeCard>
              </div>
            </ForgeTabs.Content>

            <ForgeTabs.Content value="components" className="mt-6">
              <div className="grid grid-cols-1 md:grid-cols-2 lg:grid-cols-3 gap-6">
                {/* Atoms */}
                <ForgeCard className="p-6">
                  <h4 className="font-semibold mb-4">Atoms</h4>
                  <div className="space-y-3">
                    <ForgeButton variant="primary">Primary Button</ForgeButton>
                    <ForgeButton variant="secondary">Secondary Button</ForgeButton>
                    <ForgeInput placeholder="Enter text..." />
                    <ForgeCheckbox label="Checkbox option" />
                    <ForgeBadge variant="success">Success Badge</ForgeBadge>
                    <ForgeSkeleton className="h-4 w-full" />
                  </div>
                </ForgeCard>

                {/* Molecules */}
                <ForgeCard className="p-6">
                  <h4 className="font-semibold mb-4">Molecules</h4>
                  <div className="space-y-3">
                    <ForgeTooltip content="This is a tooltip">
                      <ForgeButton variant="outline">Hover for tooltip</ForgeButton>
                    </ForgeTooltip>
                    <ForgeFormField label="Form Field">
                      <ForgeInput placeholder="Form input" />
                    </ForgeFormField>
                    <ForgeSelect 
                      options={[
                        { value: 'option1', label: 'Option 1' },
                        { value: 'option2', label: 'Option 2' }
                      ]}
                      placeholder="Select option"
                    />
                    <ForgeAspectRatio ratio="16/9" className="bg-gray-200 rounded">
                      <div className="flex items-center justify-center">16:9</div>
                    </ForgeAspectRatio>
                  </div>
                </ForgeCard>

                {/* Organisms */}
                <ForgeCard className="p-6">
                  <h4 className="font-semibold mb-4">Organisms</h4>
                  <div className="space-y-3">
                    <ForgeAccordion>
                      <ForgeAccordion.Item title="Accordion Item">
                        <p>This is accordion content</p>
                      </ForgeAccordion.Item>
                    </ForgeAccordion>
                    <ForgePagination 
                      currentPage={1}
                      totalPages={10}
                      onPageChange={(page) => console.log('Page:', page)}
                    />
                    <ForgeTreeView 
                      data={[
                        { id: '1', label: 'Node 1', children: [
                          { id: '1-1', label: 'Child 1' }
                        ]}
                      ]}
                    />
                  </div>
                </ForgeCard>
              </div>
            </ForgeTabs.Content>

            <ForgeTabs.Content value="forms" className="mt-6">
              <ForgeCard className="p-6 max-w-2xl mx-auto">
                <h3 className="text-xl font-semibold mb-6">React Hook Form Integration</h3>
                <form onSubmit={handleSubmit((data) => console.log(data))} className="space-y-6">
                  <ForgeFormField label="Email" error={errors.email?.message}>
                    <ForgeInput
                      type="email"
                      placeholder="Enter email"
                      {...control.register('email', { required: 'Email is required' })}
                    />
                  </ForgeFormField>
                  
                  <ForgeFormField label="Role" error={errors.role?.message}>
                    <ForgeSelect
                      options={[
                        { value: 'admin', label: 'Administrator' },
                        { value: 'user', label: 'User' },
                        { value: 'moderator', label: 'Moderator' }
                      ]}
                      placeholder="Select a role"
                      {...control.register('role', { required: 'Role is required' })}
                    />
                  </ForgeFormField>
                  
                  <ForgeFormField error={errors.terms?.message}>
                    <ForgeCheckbox
                      label="Accept terms and conditions"
                      {...control.register('terms', { required: 'You must accept the terms' })}
                    />
                  </ForgeFormField>
                  
                  <ForgeSwitch
                    label="Enable notifications"
                  />
                  
                  <ForgeButton type="submit" variant="primary" className="w-full">
                    Submit Form
                  </ForgeButton>
                </form>
              </ForgeCard>
            </ForgeTabs.Content>

            <ForgeTabs.Content value="performance" className="mt-6">
              <div className="grid grid-cols-1 lg:grid-cols-2 gap-8">
                <ForgeCard className="p-6">
                  <h3 className="text-xl font-semibold mb-4">Performance Metrics</h3>
                  <div className="space-y-4">
                    <div>
                      <label className="block text-sm font-medium mb-2">Bundle Size</label>
                      <ForgeProgress value={85} />
                      <p className="text-sm text-gray-600 mt-1">72.64 KB gzipped</p>
                    </div>
                    <div>
                      <label className="block text-sm font-medium mb-2">Test Coverage</label>
                      <ForgeProgress value={87} />
                      <p className="text-sm text-gray-600 mt-1">87.2% coverage</p>
                    </div>
                    <div>
                      <label className="block text-sm font-medium mb-2">Render Time</label>
                      <ForgeProgress value={95} />
                      <p className="text-sm text-gray-600 mt-1">&lt;1ms average</p>
                    </div>
                  </div>
                </ForgeCard>

                <ForgeCard className="p-6">
                  <h3 className="text-xl font-semibold mb-4">AI Features</h3>
                  <div className="space-y-4">
                    <ForgeAlert severity="info">
                      All components include built-in AI metadata for intelligent assistance
                    </ForgeAlert>
                    <ForgeAlert severity="success">
                      Performance monitoring with real-time optimization
                    </ForgeAlert>
                    <ForgeAlert severity="warning">
                      Design token bridge supports any design system
                    </ForgeAlert>
                  </div>
                </ForgeCard>
              </div>
            </ForgeTabs.Content>
          </ForgeTabs>
        </motion.div>

        {/* Modal Demo */}
        <ForgeModal open={showModal} onOpenChange={setShowModal}>
          <ForgeModal.Content className="max-w-md">
            <ForgeModal.Header>
              <ForgeModal.Title>Edit User</ForgeModal.Title>
              <ForgeModal.Description>
                Update user information in the system
              </ForgeModal.Description>
            </ForgeModal.Header>
            <div className="p-6 space-y-4">
              <ForgeInput placeholder="User name" />
              <ForgeInput placeholder="Email address" type="email" />
              <ForgeSelect 
                options={[
                  { value: 'admin', label: 'Administrator' },
                  { value: 'user', label: 'User' }
                ]}
                placeholder="Select role"
              />
            </div>
            <ForgeModal.Footer>
              <ForgeButton variant="ghost" onClick={() => setShowModal(false)}>
                Cancel
              </ForgeButton>
              <ForgeButton variant="primary" onClick={() => setShowModal(false)}>
                Save Changes
              </ForgeButton>
            </ForgeModal.Footer>
          </ForgeModal.Content>
        </ForgeModal>

        {/* Toast Container */}
        <ForgeToast>
          {toastCount > 0 && (
            <ForgeToast.Item
              key={toastCount}
              title="Success!"
              description="Toast notification triggered successfully"
              severity="success"
              duration={3000}
            />
          )}
        </ForgeToast>
      </main>
    </div>
  );
}<|MERGE_RESOLUTION|>--- conflicted
+++ resolved
@@ -160,15 +160,13 @@
   return (
     <div className={`min-h-screen transition-colors duration-300 ${isDarkMode ? 'bg-gray-900 text-white' : 'bg-gray-50'}`}>
       {/* Navigation */}
-      <ForgeNavigationBar
-        title="Forge Showcase"
+      <ForgeNavigationBar 
+        brand="Forge Showcase"
         items={[
           { id: 'home', label: 'Home', href: '/' },
           { id: 'components', label: 'Components', href: '/components' },
           { id: 'forms', label: 'Forms', href: '/forms-demo' },
           { id: 'performance', label: 'Performance', href: '/performance' }
-<<<<<<< HEAD
-=======
         ]}
         actions={[
           <ForgeSwitch 
@@ -177,10 +175,7 @@
             onCheckedChange={setIsDarkMode}
             label="Dark Mode"
           />
->>>>>>> 6887eda5
         ]}
-        showThemeToggle={true}
-        onThemeChange={() => setIsDarkMode(!isDarkMode)}
       />
 
       <main className="container mx-auto px-4 py-8">
